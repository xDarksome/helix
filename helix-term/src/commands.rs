--- conflicted
+++ resolved
@@ -5,11 +5,10 @@
 pub use dap::*;
 use helix_vcs::Hunk;
 pub use lsp::*;
-<<<<<<< HEAD
+
 use tokio::sync::oneshot;
 use tui::widgets::Row;
-=======
->>>>>>> a0d918a4
+
 pub use typed::*;
 
 use helix_core::{
@@ -55,19 +54,11 @@
     compositor::{self, Component, Compositor},
     filter_picker_entry,
     job::Callback,
-<<<<<<< HEAD
-    keymap::ReverseKeymap,
+    keymap::CommandList,
+    ui::menu::Cell,
     ui::{
         self, editor::InsertEvent, overlay::overlayed, FilePicker, Picker, Popup, Prompt,
         PromptEvent,
-=======
-    keymap::CommandList,
-    ui::{
-        self,
-        menu::{Cell, Row},
-        overlay::overlayed,
-        FilePicker, Picker, Popup, Prompt, PromptEvent,
->>>>>>> a0d918a4
     },
 };
 
